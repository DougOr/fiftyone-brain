--- conflicted
+++ resolved
@@ -323,36 +323,7 @@
             % (aggregation, tuple(_AGGREGATIONS.keys()))
         )
 
-<<<<<<< HEAD
-    #
-    # Parse query (always using full index)
-    #
-
-    if patches_field is None:
-        ids = results.sample_ids
-    else:
-        ids = results.label_ids
-
-    bad_ids = []
-    query_inds = []
-    for query_id in query_ids:
-        _inds = np.where(ids == query_id)[0]
-        if _inds.size == 0:
-            bad_ids.append(query_id)
-        else:
-            query_inds.append(_inds[0])
-
-    if bad_ids:
-        raise ValueError(
-            "Query IDs %s were not included in this index" % bad_ids
-        )
-
-    #
-    # Perform sorting
-    #
-=======
     query = _parse_query(results, query)
->>>>>>> 174cd440
 
     if isinstance(query, np.ndarray):
         # Query by vectors
@@ -371,9 +342,9 @@
 
         # Parse query IDs (always using full index)
         if patches_field is None:
-            ids = results._sample_ids
-        else:
-            ids = results._label_ids
+            ids = results.sample_ids
+        else:
+            ids = results.label_ids
 
         bad_ids = []
         query_inds = []
