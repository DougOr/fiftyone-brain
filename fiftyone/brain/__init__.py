--- conflicted
+++ resolved
@@ -199,8 +199,16 @@
     """
     import fiftyone.brain.internal.core.uniqueness as fbu
 
-<<<<<<< HEAD
-    return fbu.compute_uniqueness(samples, uniqueness_field, roi_field)
+    return fbu.compute_uniqueness(
+        samples,
+        uniqueness_field,
+        roi_field,
+        embeddings_field,
+        model,
+        batch_size,
+        force_square,
+        alpha,
+    )
 
 
 def compute_visualization(
@@ -278,19 +286,9 @@
         num_dims,
         method,
         config,
-=======
-    fbu.compute_uniqueness(
-        samples,
-        uniqueness_field,
-        roi_field,
-        embeddings_field,
->>>>>>> c66a55a6
         model,
         batch_size,
         force_square,
         alpha,
-<<<<<<< HEAD
         **kwargs,
-=======
->>>>>>> c66a55a6
     )